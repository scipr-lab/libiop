--- conflicted
+++ resolved
@@ -39,13 +39,8 @@
     /* Set alpha polynomial, variable and constraint domain polynomials, and their evaluations */
     this->p_alpha_ = lagrange_polynomial<FieldT>(alpha, this->constraint_domain_);
     this->p_alpha_evals_ = this->p_alpha_.evaluations_over_field_subset(this->constraint_domain_);
-<<<<<<< HEAD
     this->variable_domain_vanishing_polynomial_ = vanishing_polynomial<FieldT>(this->variable_domain_);
     this->constraint_domain_vanishing_polynomial_ = vanishing_polynomial<FieldT>(this->constraint_domain_);
-=======
-    this->vd_vp_ = vanishing_polynomial<FieldT>(this->variable_domain_);
-    this->cd_vp_ = vanishing_polynomial<FieldT>(this->constraint_domain_);
->>>>>>> bdf24af3
     leave_block("multi_lincheck compute random polynomial evaluations");
 
     /* Set p_alpha_ABC_evals */
@@ -99,7 +94,6 @@
      * [TODO: cite Succinct Aurora] instead of powers of alpha. */
     /* Compute p_alpha_prime. */
     std::vector<FieldT> p_alpha_prime_over_codeword_domain;
-<<<<<<< HEAD
     
 
     /* If |variable_domain| > |constraint_domain|, we multiply the Lagrange sampled 
@@ -107,8 +101,6 @@
     if (this->variable_domain_.num_elements() < this->constraint_domain_.num_elements()){
         p_alpha_prime_over_codeword_domain = 
         this->p_alpha_.evaluations_over_field_subset(this->codeword_domain_);
-
-
     }else{
         /* inverses of the evaluations of constraint domain polynomial */
         std::vector<FieldT> constraint_domain_vanishing_polynomial_inverses;
@@ -124,26 +116,6 @@
             p_alpha_prime_over_codeword_domain[i] *= variable_domain_vanishing_polynomial_evaluations[i] 
                                                     * constraint_domain_vanishing_polynomial_inverses[i];
 
-=======
-    std::vector<FieldT> vd_vp_evaluations;
-    std::vector<FieldT> cd_vp_evaluations;
-
-    /* If |variable_domain| > |constraint_domain|, we multiply the Lagrange sampled 
-       polynomial by Z_{variable_domain}*Z_{constraint_domain}^-1 */
-    if (this->variable_domain_.num_elements() > this->constraint_domain_.num_elements()){
-        p_alpha_prime_over_codeword_domain = 
-        this->p_alpha_.evaluations_over_field_subset(this->codeword_domain_);
-
-        vd_vp_evaluations = this->vd_vp_.evaluations_over_field_subset(this->codeword_domain_);
-        cd_vp_evaluations = this->cd_vp_.evaluations_over_field_subset(this->codeword_domain_);
-
-        for (int i = 0; i < vd_vp_evaluations.size(); i++)
-            p_alpha_prime_over_codeword_domain[i] *= vd_vp_evaluations[i] * cd_vp_evaluations[i].inverse();
-
-    }else{
-        p_alpha_prime_over_codeword_domain = 
-        this->p_alpha_.evaluations_over_field_subset(this->codeword_domain_);
->>>>>>> bdf24af3
     }
 
     /* p_{alpha}^2 in [BCRSVW18] */
@@ -197,13 +169,8 @@
 
     if (this->variable_domain_.num_elements() > this->constraint_domain_.num_elements())
         FieldT p_alpha_prime_X = this->p_alpha_.evaluation_at_point(evaluation_point) * 
-<<<<<<< HEAD
             this->variable_domain_vanishing_polynomial_.evaluation_at_point(evaluation_point) * 
             this->constraint_domain_vanishing_polynomial_.evaluation_at_point(evaluation_point).inverse();
-=======
-            this->vd_vp_.evaluation_at_point(evaluation_point) * 
-            this->cd_vp_.evaluation_at_point(evaluation_point).inverse();
->>>>>>> bdf24af3
     else
         FieldT p_alpha_prime_X = this->p_alpha_.evaluation_at_point(evaluation_point);
     
