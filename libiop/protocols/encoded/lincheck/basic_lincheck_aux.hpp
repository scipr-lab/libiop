--- conflicted
+++ resolved
@@ -56,13 +56,9 @@
     lagrange_polynomial<FieldT> p_alpha_;
     std::vector<FieldT> p_alpha_evals_;
     std::vector<FieldT> p_alpha_ABC_evals_;
-<<<<<<< HEAD
     vanishing_polynomial<FieldT> variable_domain_vanishing_polynomial_;
     vanishing_polynomial<FieldT> constraint_domain_vanishing_polynomial_;
-=======
-    vanishing_polynomial<FieldT> vd_vp_;
-    vanishing_polynomial<FieldT> cd_vp_;
->>>>>>> bdf24af3
+
     std::shared_ptr<lagrange_cache<FieldT> > lagrange_coefficients_cache_;
 public:
     multi_lincheck_virtual_oracle(
